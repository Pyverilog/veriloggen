language: python

sudo: false

python:
  - 3.9
  - 3.10
  - 3.11

addons:
  apt:
    packages:
    - iverilog
    - verilator

install:
  - pip install pytest pytest-pythonpath pytest-xdist pyverilog numpy

script:
<<<<<<< HEAD
  - python -m pytest -n auto tests examples

branches:
  except:
  - feature_systemverilog
=======
  - python -m pytest tests examples
>>>>>>> f4635ea9
<|MERGE_RESOLUTION|>--- conflicted
+++ resolved
@@ -17,12 +17,8 @@
   - pip install pytest pytest-pythonpath pytest-xdist pyverilog numpy
 
 script:
-<<<<<<< HEAD
-  - python -m pytest -n auto tests examples
+  - python -m pytest tests examples
 
 branches:
   except:
-  - feature_systemverilog
-=======
-  - python -m pytest tests examples
->>>>>>> f4635ea9
+  - feature_systemverilog