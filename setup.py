from setuptools import setup, find_packages

import os


def read(filename):
    # return open(os.path.join(os.path.dirname(__file__), filename), encoding='utf8').read()
    return open(os.path.join(os.path.dirname(__file__), filename)).read()


setup(name='veriloggen',
      version=read('veriloggen/VERSION').splitlines()[0],
      description='A Mixed-Paradigm Hardware Construction Framework',
      long_description=read('README.md'),
      long_description_content_type="text/markdown",
      keywords='FPGA, Verilog HDL, High-Level Synthesis',
      author='Shinya Takamaeda-Yamazaki',
      license="Apache License 2.0",
      url='https://github.com/PyHDI/veriloggen',
      packages=find_packages(),
      package_data={'veriloggen': ['VERSION'],
                    'veriloggen.types.template': ['*.*'],
                    'veriloggen.simulation': ['*.cpp'],
                    },
<<<<<<< HEAD
      install_requires=['Jinja2>=2.10',
                        'ply>=3.4',
                        'pyverilog>=1.3.0',
=======
      install_requires=['pyverilog>=1.3.0',
>>>>>>> ba5dd24f
                        'numpy>=1.17'],
      extras_require={
          'test': ['pytest>=3.8.1', 'pytest-pythonpath>=0.7.3'],
          'graph': ['pygraphviz>=1.3.1'],
      },
      )<|MERGE_RESOLUTION|>--- conflicted
+++ resolved
@@ -22,13 +22,7 @@
                     'veriloggen.types.template': ['*.*'],
                     'veriloggen.simulation': ['*.cpp'],
                     },
-<<<<<<< HEAD
-      install_requires=['Jinja2>=2.10',
-                        'ply>=3.4',
-                        'pyverilog>=1.3.0',
-=======
       install_requires=['pyverilog>=1.3.0',
->>>>>>> ba5dd24f
                         'numpy>=1.17'],
       extras_require={
           'test': ['pytest>=3.8.1', 'pytest-pythonpath>=0.7.3'],
